--- conflicted
+++ resolved
@@ -13,10 +13,6 @@
 	"syscall"
 
 	"github.com/docker/docker/pkg/reexec"
-<<<<<<< HEAD
-	"github.com/docker/libcontainer/netlink"
-=======
->>>>>>> d60ea06d
 )
 
 // Args provided to the init function for a driver
